--- conflicted
+++ resolved
@@ -2282,12 +2282,6 @@
   }
   
   /* This method is always called with writeLock held */
-<<<<<<< HEAD
-  final void removeFromInodeMap(List<INode> inodes) {
-    if (inodes != null) {
-      for (INode inode : inodes) {
-        inodeMap.remove(inode);
-=======
   private final void removeFromInodeMap(INode inode) {
     inodeMap.remove(inode);
   }
@@ -2350,7 +2344,6 @@
       } else { // reduce recursive calls
         counts.nsCount += 1;
         counts.dsCount += ((INodeFile)child).diskspaceConsumed();
->>>>>>> 06fb184d
       }
     }
   }
@@ -2412,31 +2405,15 @@
               counts.get(Quota.DISKSPACE));
         } else if (!quotaNode.isQuotaSet() && latest == null) {
           // will not come here for root because root's nsQuota is always set
-<<<<<<< HEAD
           return quotaNode.replaceSelf4INodeDirectory();
-        }
-      } else {
-        // a non-quota directory; so replace it with a directory with quota
-        return dirNode.replaceSelf4Quota(latest, nsQuota, dsQuota);
-=======
-          INodeDirectory newNode = new INodeDirectory(dirNode);
-          INodeDirectory parent = (INodeDirectory)inodes[inodes.length-2];
-          dirNode = newNode;
-          parent.replaceChild(newNode);
           // update the inodeMap
           inodeMap.put(newNode);
         }
       } else {
         // a non-quota directory; so replace it with a directory with quota
-        INodeDirectoryWithQuota newNode = 
-          new INodeDirectoryWithQuota(nsQuota, dsQuota, dirNode);
-        // non-root directory node; parent != null
-        INodeDirectory parent = (INodeDirectory)inodes[inodes.length-2];
-        dirNode = newNode;
-        parent.replaceChild(newNode);
+        return dirNode.replaceSelf4Quota(latest, nsQuota, dsQuota);
         // update the inodeMap
         inodeMap.put(newNode);
->>>>>>> 06fb184d
       }
       return (oldNsQuota != nsQuota || oldDsQuota != dsQuota) ? dirNode : null;
     }
